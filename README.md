# 🗂️ 文件管理系统

<div align="center">
  <h3>基于 Flask 的现代化文件管理系统</h3>
  <p>安全 • 高效 • 易用 • 功能丰富</p>
  
  [![Python Version](https://img.shields.io/badge/python-3.7+-blue.svg)](https://python.org)
  [![Flask Version](https://img.shields.io/badge/flask-3.0+-green.svg)](https://flask.palletsprojects.com)
  [![License](https://img.shields.io/badge/license-MIT-blue.svg)](#license)
</div>

## 🌟 核心特性

### 📁 文件管理
- **智能浏览**: 树形结构，支持分页和实时搜索
- **多文件上传**: 拖拽上传，进度显示，类型验证
- **安全下载**: 防盗链保护，断点续传
- **批量操作**: 选择、删除、移动、复制
- **实时预览**: 图片、文本、代码文件预览

### ✏️ 在线编辑
- **代码编辑器**: 基于 CodeMirror，支持 50+ 种语言
- **语法高亮**: 智能语法检测和高亮显示
- **搜索替换**: 正则表达式支持，批量替换
- **多主题**: 默认、Monokai、Eclipse、Dracula 等

### 🔒 安全保护
- **文件验证**: 类型、大小、路径安全检查
- **速率限制**: API 调用频率控制
- **安全上传**: 恶意文件检测和隔离
- **日志审计**: 完整的操作日志记录

### ⚡ 性能优化
- **Redis缓存**: 文件信息和目录列表缓存
- **本地化资源**: CDN资源本地缓存，加载速度提升90%+
- **连接池**: 高效的数据库连接管理

## 🚀 快速开始

### 📋 环境要求
- **Python**: 3.7 或更高版本
- **Redis**: 推荐安装以获得更好性能
- **浏览器**: 现代浏览器（Chrome、Firefox、Safari、Edge）

### ⚡ 一键启动
```bash
# 1. 克隆项目
git clone <repository-url>
cd file_manager

# 2. 安装依赖
pip install -r requirements.txt

# 3. 启动Redis（可选，推荐）
redis-server

# 4. 启动服务
python main.py

# 5. 访问系统
# 打开浏览器访问: http://localhost:8888
```

## 🏗️ 项目结构

```
file_manager/
├── 📁 core/                   # 核心模块
│   ├── app.py                # Flask 应用工厂
│   └── config.py             # 配置管理
├── 📁 api/routes/             # API 路由层
│   ├── file_ops.py           # 文件操作 API
│   ├── upload.py             # 上传服务 API
│   ├── download.py           # 下载服务 API
│   ├── system.py             # 系统监控 API
│   └── editor.py             # 编辑器 API
├── 📁 services/               # 业务服务层
│   ├── file_service.py       # 文件操作服务
│   ├── editor_service.py     # 编辑器服务
│   ├── security_service.py   # 安全验证服务
│   ├── redis_service.py      # Redis服务
│   └── cache_service.py      # 缓存服务
├── 📁 utils/                  # 工具模块
│   ├── logger.py             # 日志系统
│   └── file_utils.py         # 文件工具
├── 📁 static/                 # 前端资源
├── 📁 templates/              # 页面模板
├── 📁 docs/                   # 项目文档
├── main.py                   # 程序入口
└── requirements.txt          # 依赖清单
```

## ⚙️ 配置说明

### 主要配置项
所有配置都在 `core/config.py` 文件中：

```python
class Config:
    # 文件大小限制
    MAX_FILE_SIZE = 1 * 1024 * 1024 * 1024  # 1GB
    
    # 禁止的文件类型
    FORBIDDEN_EXTENSIONS = {'.com', '.pif', '.app'}
    
    # Redis配置
    REDIS_HOST = 'localhost'
    REDIS_PORT = 6379
    
    # 服务器配置
    SERVER_HOST = '0.0.0.0'
    SERVER_PORT = 8888
```

## 🔧 核心功能

### 文件管理
- 📁 **文件浏览**: 树形结构，支持分页和搜索
- 📤 **文件上传**: 拖拽上传，多文件支持，类型验证
- 📥 **文件下载**: 安全下载，进度显示
- ✏️ **重命名**: 智能重命名，冲突检测
- 📋 **复制移动**: 文件/文件夹复制和移动
- 💻 **在线编辑**: 支持多种编程语言，语法高亮

### 安全特性
- 🔒 **文件类型验证**: 防止上传危险文件
- 🛡️ **路径安全检查**: 防止路径遍历攻击
- ⚡ **速率限制**: API调用频率限制
- 📝 **操作日志**: 完整的操作记录

## 📚 API 参考

### 文件管理 API

| 端点 | 方法 | 描述 | 参数 |
|------|------|------|------|
| `/api/list` | GET | 获取文件列表 | `path` - 目录路径 |
| `/api/upload` | POST | 上传文件 | `files` - 文件, `path` - 目标目录 |
| `/api/download` | GET | 下载文件 | `path` - 文件路径 |
| `/api/delete` | POST | 删除文件/目录 | `path` - 文件路径 |
| `/api/create_folder` | POST | 创建文件夹 | `path` - 父目录, `name` - 文件夹名 |
| `/api/rename` | POST | 重命名 | `path` - 原路径, `new_name` - 新名称 |
| `/api/copy` | POST | 复制 | `source` - 源路径, `target` - 目标路径 |
| `/api/move` | POST | 移动 | `source` - 源路径, `target` - 目标路径 |

### 编辑器 API

| 端点 | 方法 | 描述 | 参数 |
|------|------|------|------|
| `/api/editor/open` | POST | 打开文件编辑 | `path` - 文件路径 |
| `/api/editor/save` | POST | 保存文件 | `path` - 文件路径, `content` - 内容 |

## 🛠️ 故障排除

### 常见问题

**Q: 端口被占用**
```bash
# 修改配置文件中的端口
# core/config.py: SERVER_PORT = 9999
```

**Q: 上传大文件失败**
```bash
# 调整文件大小限制
# core/config.py: MAX_FILE_SIZE = 2 * 1024 * 1024 * 1024  # 2GB
```

**Q: Redis连接失败**
```bash
# 检查Redis服务是否启动
redis-cli ping

# 或禁用Redis使用内存缓存
# 应用会自动降级到内存存储
```

## 📈 性能优化

### 已实现的优化
- **⚡ 本地化资源**: 所有CDN资源本地缓存，加载速度提升90%+
- **💾 Redis缓存**: 文件信息和目录列表缓存
- **🗜️ 静态资源压缩**: 减少传输大小
- **🔗 连接池管理**: 高效的Redis连接管理

## 🤝 贡献指南

我们欢迎所有形式的贡献！

### 如何贡献
1. **Fork** 本项目
2. 创建功能分支: `git checkout -b feature/amazing-feature`
3. 提交代码: `git commit -m 'feat: add amazing feature'`
4. 推送分支: `git push origin feature/amazing-feature`
5. 提交 **Pull Request**

### 代码规范
- 遵循 PEP 8 Python 代码规范
- 添加必要的注释和文档字符串
- 保持代码简洁和可读性

## 📚 相关文档

- [CDN优化总结](docs/CDN_OPTIMIZATION_SUMMARY.md) - 性能优化详情
- [Redis设置指南](docs/REDIS_SETUP.md) - Redis配置和使用

## 📄 许可证

本项目基于 MIT License 开源协议发布。

---

<div align="center">
  <h3>🌟 如果觉得项目有用，请给个 Star 支持一下！</h3>
  <p>
    <a href="../../stargazers">⭐ Star</a> •
    <a href="../../issues">🐛 Report Bug</a> •
    <a href="../../issues">💡 Request Feature</a>
  </p>
  
  **版本**: v2.0.0 | **更新**: 2025年
<<<<<<< HEAD
</div> 
=======
</div>
>>>>>>> 06cd9dee
<|MERGE_RESOLUTION|>--- conflicted
+++ resolved
@@ -219,8 +219,4 @@
   </p>
   
   **版本**: v2.0.0 | **更新**: 2025年
-<<<<<<< HEAD
-</div> 
-=======
-</div>
->>>>>>> 06cd9dee
+</div>